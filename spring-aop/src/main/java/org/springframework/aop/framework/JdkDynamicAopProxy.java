/*
 * Copyright 2002-2019 the original author or authors.
 *
 * Licensed under the Apache License, Version 2.0 (the "License");
 * you may not use this file except in compliance with the License.
 * You may obtain a copy of the License at
 *
 *      https://www.apache.org/licenses/LICENSE-2.0
 *
 * Unless required by applicable law or agreed to in writing, software
 * distributed under the License is distributed on an "AS IS" BASIS,
 * WITHOUT WARRANTIES OR CONDITIONS OF ANY KIND, either express or implied.
 * See the License for the specific language governing permissions and
 * limitations under the License.
 */

package org.springframework.aop.framework;

import java.io.Serializable;
import java.lang.reflect.InvocationHandler;
import java.lang.reflect.Method;
import java.lang.reflect.Proxy;
import java.util.List;

import org.aopalliance.intercept.MethodInvocation;
import org.apache.commons.logging.Log;
import org.apache.commons.logging.LogFactory;

import org.springframework.aop.AopInvocationException;
import org.springframework.aop.RawTargetAccess;
import org.springframework.aop.TargetSource;
import org.springframework.aop.support.AopUtils;
import org.springframework.core.DecoratingProxy;
import org.springframework.lang.Nullable;
import org.springframework.util.Assert;
import org.springframework.util.ClassUtils;

/**
 * JDK-based {@link AopProxy} implementation for the Spring AOP framework,
 * based on JDK {@link java.lang.reflect.Proxy dynamic proxies}.
 *
 * <p>Creates a dynamic proxy, implementing the interfaces exposed by
 * the AopProxy. Dynamic proxies <i>cannot</i> be used to proxy methods
 * defined in classes, rather than interfaces.
 *
 * <p>Objects of this type should be obtained through proxy factories,
 * configured by an {@link AdvisedSupport} class. This class is internal
 * to Spring's AOP framework and need not be used directly by client code.
 *
 * <p>Proxies created using this class will be thread-safe if the
 * underlying (target) class is thread-safe.
 *
 * <p>Proxies are serializable so long as all Advisors (including Advices
 * and Pointcuts) and the TargetSource are serializable.
 *
 * @author Rod Johnson
 * @author Juergen Hoeller
 * @author Rob Harrop
 * @author Dave Syer
 * @see java.lang.reflect.Proxy
 * @see AdvisedSupport
 * @see ProxyFactory
 *
<<<<<<< HEAD
 *  我们发现它自己就实现了了InvocationHandler，所以处理器就是它自己。会实现invoke方法
 *  它还是个final类  默认是包的访问权限
=======
 * 我们发现它自己就实现了了InvocationHandler，所以处理器就是它自己。会实现invoke方法
 * 它还是个final类  默认是包的访问权限
>>>>>>> 31e7b98b
 */
final class JdkDynamicAopProxy implements AopProxy, InvocationHandler, Serializable {

	/** use serialVersionUID from Spring 1.2 for interoperability. */
	private static final long serialVersionUID = 5531744639992436476L;


	/*
	 * NOTE: We could avoid the code duplication between this class and the CGLIB
	 * proxies by refactoring "invoke" into a template method. However, this approach
	 * adds at least 10% performance overhead versus a copy-paste solution, so we sacrifice
	 * elegance for performance. (We have a good test suite to ensure that the different
	 * proxies behave the same :-)
	 * This way, we can also more easily take advantage of minor optimizations in each class.
	 */

	/** We use a static Log to avoid serialization issues. */
	private static final Log logger = LogFactory.getLog(JdkDynamicAopProxy.class);

<<<<<<< HEAD
	/** Config used to configure this proxy.这里就保存这个AOP代理所有的配置信息  包括所有的增强器等等 */
=======
	/** Config used to configure this proxy. 这里就保存这个AOP代理所有的配置信息  包括所有的增强器等等 */
>>>>>>> 31e7b98b
	private final AdvisedSupport advised;

	// 标记equals方法和hashCode方法是否定义在了接口上=====
	/**
	 * Is the {@link #equals} method defined on the proxied interfaces?
	 */
	private boolean equalsDefined;

	/**
	 * Is the {@link #hashCode} method defined on the proxied interfaces?
	 */
	private boolean hashCodeDefined;


	/**
	 * Construct a new JdkDynamicAopProxy for the given AOP configuration.
	 * @param config the AOP configuration as AdvisedSupport object
	 * @throws AopConfigException if the config is invalid. We try to throw an informative
	 * exception in this case, rather than let a mysterious failure happen later.
	 */
	public JdkDynamicAopProxy(AdvisedSupport config) throws AopConfigException {
		Assert.notNull(config, "AdvisedSupport must not be null");
		// 内部再校验一次：必须有至少一个增强器  和  目标实例才行
		if (config.getAdvisors().length == 0 && config.getTargetSource() == AdvisedSupport.EMPTY_TARGET_SOURCE) {
			throw new AopConfigException("No advisors and no TargetSource specified");
		}
		this.advised = config;
	}


	// 真正创建JDK动态代理实例的地方
	@Override
	public Object getProxy() {
		return getProxy(ClassUtils.getDefaultClassLoader());
	}

	// 真正创建JDK动态代理实例的地方
	@Override
	public Object getProxy(@Nullable ClassLoader classLoader) {
		if (logger.isTraceEnabled()) {
			logger.trace("Creating JDK dynamic proxy: " + this.advised.getTargetSource());
		}
		// 这部很重要，就是去找接口 我们看到最终代理的接口就是这里返回的所有接口们（除了我们自己的接口，还有Spring默认的一些接口）  大致过程如下：
		//1、获取目标对象自己实现的接口们(最终肯定都会被代理的)
		//2、是否添加`SpringProxy`这个接口：目标对象实现对就不添加了，没实现过就添加true
		//3、是否新增`Adviced`接口，注意不是Advice通知接口。 实现过就不实现了，没实现过并且advised.isOpaque()=false就添加（默认是会添加的）
		//4、是否新增DecoratingProxy接口。传入的参数decoratingProxy为true，并且没实现过就添加（显然这里，首次进来是会添加的）
		//5、代理类的接口一共是目标对象的接口+上面三个接口SpringProxy、Advised、DecoratingProxy（SpringProxy是个标记接口而已，其余的接口都有对应的方法的）
		//DecoratingProxy 这个接口Spring4.3后才提供
		Class<?>[] proxiedInterfaces = AopProxyUtils.completeProxiedInterfaces(this.advised, true);
		findDefinedEqualsAndHashCodeMethods(proxiedInterfaces);
		// 第三个参数传的this，处理器就是自己嘛   到此一个代理对象就此new出来啦
		return Proxy.newProxyInstance(classLoader, proxiedInterfaces, this);
	}

	/**
	 * Finds any {@link #equals} or {@link #hashCode} method that may be defined
	 * on the supplied set of interfaces.
	 * @param proxiedInterfaces the interfaces to introspect
	 *
<<<<<<< HEAD
	 * 找找看看接口里有没有自己定义equals方法和hashCode方法，这个很重要  然后标记一下
	 * 注意此处用的是getDeclaredMethods，只会找自己的
=======
	 *  找找看看接口里有没有自己定义equals方法和hashCode方法，这个很重要  然后标记一下
	 * 	注意此处用的是getDeclaredMethods，只会找自己的
>>>>>>> 31e7b98b
	 */
	private void findDefinedEqualsAndHashCodeMethods(Class<?>[] proxiedInterfaces) {
		for (Class<?> proxiedInterface : proxiedInterfaces) {
			Method[] methods = proxiedInterface.getDeclaredMethods();
			for (Method method : methods) {
				if (AopUtils.isEqualsMethod(method)) {
					this.equalsDefined = true;
				}
				if (AopUtils.isHashCodeMethod(method)) {
					this.hashCodeDefined = true;
				}
				// 小技巧：两个都找到了 就没必要继续循环勒
				if (this.equalsDefined && this.hashCodeDefined) {
					return;
				}
			}
		}
	}


	/**
	 * Implementation of {@code InvocationHandler.invoke}.
	 * <p>Callers will see exactly the exception thrown by the target,
	 * unless a hook method throws an exception.
	 *
<<<<<<< HEAD
	  对于这部分代码和采用CGLIB的大部分逻辑都是一样的，Spring对此的解释很有意思：
	  本来是可以抽取出来的，使得代码看起来更优雅。但是因为此会带来10%得性能损耗，所以Spring最终采用了粘贴复制的方式各用一份
	  Spring说它提供了基础的套件，来保证两个的执行行为是一致的。
	  proxy:指的是我们所代理的那个真实的对象；method:指的是我们所代理的那个真实对象的某个方法的Method对象args:指的是调用那个真实对象方法的参数。

	  此处重点分析一下此方法，这样在CGLIB的时候，就可以一带而过了~~~因为大致逻辑是一样的
=======
	 *  对于这部分代码和采用CGLIB的大部分逻辑都是一样的，Spring对此的解释很有意思：
	 *  本来是可以抽取出来的，使得代码看起来更优雅。但是因为此会带来10%得性能损耗，所以Spring最终采用了粘贴复制的方式各用一份
	 *  Spring说它提供了基础的套件，来保证两个的执行行为是一致的。
	 *  proxy:指的是我们所代理的那个真实的对象；method:指的是我们所代理的那个真实对象的某个方法的Method对象args:指的是调用那个真实对象方法的参数。
	 *
	 *  此处重点分析一下此方法，这样在CGLIB的时候，就可以一带而过了~~~因为大致逻辑是一样的
>>>>>>> 31e7b98b
	 */
	@Override
	@Nullable
	public Object invoke(Object proxy, Method method, Object[] args) throws Throwable {
		Object oldProxy = null;
		boolean setProxyContext = false;

		// 进入invoke方法后，最终操作的是targetSource对象
		// 因为InvocationHandler持久的就是targetSource，最终通过getTarget拿到目标对象
		TargetSource targetSource = this.advised.targetSource;
		Object target = null;

		//“通常情况”Spring AOP不会对equals、hashCode方法进行拦截增强,所以此处做了处理
		// equalsDefined为false（表示自己没有定义过eequals方法）  那就交给代理去比较
		// hashCode同理，只要你自己没有实现过此方法，那就交给代理吧
		// 需要注意的是：这里统一指的是，如果接口上有此方法，但是你自己并没有实现equals和hashCode方法，那就走AOP这里的实现
		// 如国接口上没有定义此方法，只是实现类里自己@Override了HashCode，那是无效的，就是普通执行吧
		try {
			//“通常情况”Spring AOP不会对equals、hashCode方法进行拦截增强,所以此处做了处理
			// equalsDefined为false（表示自己没有定义过eequals方法）  那就交给代理去比较
			// hashCode同理，只要你自己没有实现过此方法，那就交给代理吧
			// 需要注意的是：这里统一指的是，如果接口上有此方法，但是你自己并没有实现equals和hashCode方法，那就走AOP这里的实现
			// 如国接口上没有定义此方法，只是实现类里自己@Override了HashCode，那是无效的，就是普通执行吧
			if (!this.equalsDefined && AopUtils.isEqualsMethod(method)) {
				// The target does not implement the equals(Object) method itself.
				return equals(args[0]);
			}
			else if (!this.hashCodeDefined && AopUtils.isHashCodeMethod(method)) {
				// The target does not implement the hashCode() method itself.
				return hashCode();
			}
			// 下面两段做了很有意思的处理：DecoratingProxy的方法和Advised接口的方法  都是是最终调用了config，也就是this.advised去执行的~~~~
			else if (method.getDeclaringClass() == DecoratingProxy.class) {
				// 下面两段做了很有意思的处理：DecoratingProxy的方法和Advised接口的方法  都是是最终调用了config，也就是this.advised去执行的~~~~
				// There is only getDecoratedClass() declared -> dispatch to proxy config.
				return AopProxyUtils.ultimateTargetClass(this.advised);
			}
			else if (!this.advised.opaque && method.getDeclaringClass().isInterface() &&
					method.getDeclaringClass().isAssignableFrom(Advised.class)) {
				// Service invocations on ProxyConfig with the proxy config...
				return AopUtils.invokeJoinpointUsingReflection(this.advised, method, args);
			}
<<<<<<< HEAD

=======
>>>>>>> 31e7b98b
			// 这个是最终该方法的返回值~~~~
			Object retVal;

			//是否暴露代理对象，默认false可配置为true，如果暴露就意味着允许在线程内共享代理对象，
			//注意这是在线程内，也就是说同一线程的任意地方都能通过AopContext获取该代理对象，这应该算是比较高级一点的用法了。
			// 这里缓存一份代理对象在oldProxy里~~~后面有用
			if (this.advised.exposeProxy) {
				// Make invocation available if necessary.
				oldProxy = AopContext.setCurrentProxy(proxy);
				setProxyContext = true;
			}

			// Get as late as possible to minimize the time we "own" the target,
			// in case it comes from a pool.
<<<<<<< HEAD
			//通过目标源获取目标对象 (此处Spring建议获取目标对象靠后获取  而不是放在上面) 
=======
			//通过目标源获取目标对象 (此处Spring建议获取目标对象靠后获取  而不是放在上面)
>>>>>>> 31e7b98b
			target = targetSource.getTarget();
			Class<?> targetClass = (target != null ? target.getClass() : null);

			// Get the interception chain for this method.
			// 获取作用在这个方法上的所有拦截器链~~~  参见DefaultAdvisorChainFactory#getInterceptorsAndDynamicInterceptionAdvice方法
			// 会根据切点表达式去匹配这个方法。因此其实每个方法都会进入这里，只是有很多方法得chain事Empty而已
			List<Object> chain = this.advised.getInterceptorsAndDynamicInterceptionAdvice(method, targetClass);

			// Check whether we have any advice. If we don't, we can fallback on direct
			// reflective invocation of the target, and avoid creating a MethodInvocation.
			if (chain.isEmpty()) {
				// 若拦截器为空，那就直接调用目标方法了
				// 对参数进行适配：主要处理一些数组类型的参数，看是表示一个参数  还是表示多个参数（可变参数最终到此都是数组类型，所以最好是需要一次适配）
				// We can skip creating a MethodInvocation: just invoke the target directly
				// Note that the final invoker must be an InvokerInterceptor so we know it does
				// nothing but a reflective operation on the target, and no hot swapping or fancy proxying.
				// 若拦截器为空，那就直接调用目标方法了
				// 对参数进行适配：主要处理一些数组类型的参数，看是表示一个参数  还是表示多个参数（可变参数最终到此都是数组类型，所以最好是需要一次适配）
				Object[] argsToUse = AopProxyUtils.adaptArgumentsIfNecessary(method, args);
				// 这句代码的意思是直接调用目标方法~~~
				retVal = AopUtils.invokeJoinpointUsingReflection(target, method, argsToUse);
			}
			else {
				// We need to create a method invocation...
				// 创建一个invocation ，此处为ReflectiveMethodInvocation  最终是通过它，去执行前置加强、后置加强等等逻辑
				MethodInvocation invocation =
						new ReflectiveMethodInvocation(proxy, target, method, args, targetClass, chain);
				// Proceed to the joinpoint through the interceptor chain.
				// 此处会执行所有的拦截器链  交给AOP联盟的MethodInvocation去处理。当然实现还是我们Spring得ReflectiveMethodInvocation
				retVal = invocation.proceed();
			}
			// 获取返回值的类型
			// Massage return value if necessary.
			// 获取返回值的类型
			Class<?> returnType = method.getReturnType();
			if (retVal != null && retVal == target &&
					returnType != Object.class && returnType.isInstance(proxy) &&
					!RawTargetAccess.class.isAssignableFrom(method.getDeclaringClass())) {
				// Special case: it returned "this" and the return type of the method
				// is type-compatible. Note that we can't help if the target sets
				// a reference to itself in another returned object.
				// 一些列的判断条件，如果返回值不为空，且为目标对象的话，就直接将目标对象赋值给retVal
				retVal = proxy;
			}
			// 返回null，并且还不是Void类型。。。抛错
			else if (retVal == null && returnType != Void.TYPE && returnType.isPrimitive()) {
				throw new AopInvocationException(
						"Null return value from advice does not match primitive return type for: " + method);
			}
			return retVal;
		}
		finally {
			// 释放~~
			if (target != null && !targetSource.isStatic()) {
				// Must have come from TargetSource.
				targetSource.releaseTarget(target);
			}
			// 把老的代理对象重新set进去~~~
			if (setProxyContext) {
				// Restore old proxy.
				// 把老的代理对象重新set进去~~~
				AopContext.setCurrentProxy(oldProxy);
			}
		}
	}


	/**
	 * Equality means interfaces, advisors and TargetSource are equal.
	 * <p>The compared object may be a JdkDynamicAopProxy instance itself
	 * or a dynamic proxy wrapping a JdkDynamicAopProxy instance.
	 */
	@Override
	public boolean equals(@Nullable Object other) {
		if (other == this) {
			return true;
		}
		if (other == null) {
			return false;
		}

		JdkDynamicAopProxy otherProxy;
		if (other instanceof JdkDynamicAopProxy) {
			otherProxy = (JdkDynamicAopProxy) other;
		}
		else if (Proxy.isProxyClass(other.getClass())) {
			InvocationHandler ih = Proxy.getInvocationHandler(other);
			if (!(ih instanceof JdkDynamicAopProxy)) {
				return false;
			}
			otherProxy = (JdkDynamicAopProxy) ih;
		}
		else {
			// Not a valid comparison...
			return false;
		}

		// If we get here, otherProxy is the other AopProxy.
		return AopProxyUtils.equalsInProxy(this.advised, otherProxy.advised);
	}

	/**
	 * Proxy uses the hash code of the TargetSource.
	 */
	@Override
	public int hashCode() {
		return JdkDynamicAopProxy.class.hashCode() * 13 + this.advised.getTargetSource().hashCode();
	}

}<|MERGE_RESOLUTION|>--- conflicted
+++ resolved
@@ -61,13 +61,8 @@
  * @see AdvisedSupport
  * @see ProxyFactory
  *
-<<<<<<< HEAD
  *  我们发现它自己就实现了了InvocationHandler，所以处理器就是它自己。会实现invoke方法
  *  它还是个final类  默认是包的访问权限
-=======
- * 我们发现它自己就实现了了InvocationHandler，所以处理器就是它自己。会实现invoke方法
- * 它还是个final类  默认是包的访问权限
->>>>>>> 31e7b98b
  */
 final class JdkDynamicAopProxy implements AopProxy, InvocationHandler, Serializable {
 
@@ -87,14 +82,9 @@
 	/** We use a static Log to avoid serialization issues. */
 	private static final Log logger = LogFactory.getLog(JdkDynamicAopProxy.class);
 
-<<<<<<< HEAD
-	/** Config used to configure this proxy.这里就保存这个AOP代理所有的配置信息  包括所有的增强器等等 */
-=======
-	/** Config used to configure this proxy. 这里就保存这个AOP代理所有的配置信息  包括所有的增强器等等 */
->>>>>>> 31e7b98b
+	/** Config used to configure this proxy. */
 	private final AdvisedSupport advised;
 
-	// 标记equals方法和hashCode方法是否定义在了接口上=====
 	/**
 	 * Is the {@link #equals} method defined on the proxied interfaces?
 	 */
@@ -114,7 +104,6 @@
 	 */
 	public JdkDynamicAopProxy(AdvisedSupport config) throws AopConfigException {
 		Assert.notNull(config, "AdvisedSupport must not be null");
-		// 内部再校验一次：必须有至少一个增强器  和  目标实例才行
 		if (config.getAdvisors().length == 0 && config.getTargetSource() == AdvisedSupport.EMPTY_TARGET_SOURCE) {
 			throw new AopConfigException("No advisors and no TargetSource specified");
 		}
@@ -122,28 +111,18 @@
 	}
 
 
-	// 真正创建JDK动态代理实例的地方
 	@Override
 	public Object getProxy() {
 		return getProxy(ClassUtils.getDefaultClassLoader());
 	}
 
-	// 真正创建JDK动态代理实例的地方
 	@Override
 	public Object getProxy(@Nullable ClassLoader classLoader) {
 		if (logger.isTraceEnabled()) {
 			logger.trace("Creating JDK dynamic proxy: " + this.advised.getTargetSource());
 		}
-		// 这部很重要，就是去找接口 我们看到最终代理的接口就是这里返回的所有接口们（除了我们自己的接口，还有Spring默认的一些接口）  大致过程如下：
-		//1、获取目标对象自己实现的接口们(最终肯定都会被代理的)
-		//2、是否添加`SpringProxy`这个接口：目标对象实现对就不添加了，没实现过就添加true
-		//3、是否新增`Adviced`接口，注意不是Advice通知接口。 实现过就不实现了，没实现过并且advised.isOpaque()=false就添加（默认是会添加的）
-		//4、是否新增DecoratingProxy接口。传入的参数decoratingProxy为true，并且没实现过就添加（显然这里，首次进来是会添加的）
-		//5、代理类的接口一共是目标对象的接口+上面三个接口SpringProxy、Advised、DecoratingProxy（SpringProxy是个标记接口而已，其余的接口都有对应的方法的）
-		//DecoratingProxy 这个接口Spring4.3后才提供
 		Class<?>[] proxiedInterfaces = AopProxyUtils.completeProxiedInterfaces(this.advised, true);
 		findDefinedEqualsAndHashCodeMethods(proxiedInterfaces);
-		// 第三个参数传的this，处理器就是自己嘛   到此一个代理对象就此new出来啦
 		return Proxy.newProxyInstance(classLoader, proxiedInterfaces, this);
 	}
 
@@ -151,14 +130,6 @@
 	 * Finds any {@link #equals} or {@link #hashCode} method that may be defined
 	 * on the supplied set of interfaces.
 	 * @param proxiedInterfaces the interfaces to introspect
-	 *
-<<<<<<< HEAD
-	 * 找找看看接口里有没有自己定义equals方法和hashCode方法，这个很重要  然后标记一下
-	 * 注意此处用的是getDeclaredMethods，只会找自己的
-=======
-	 *  找找看看接口里有没有自己定义equals方法和hashCode方法，这个很重要  然后标记一下
-	 * 	注意此处用的是getDeclaredMethods，只会找自己的
->>>>>>> 31e7b98b
 	 */
 	private void findDefinedEqualsAndHashCodeMethods(Class<?>[] proxiedInterfaces) {
 		for (Class<?> proxiedInterface : proxiedInterfaces) {
@@ -170,7 +141,6 @@
 				if (AopUtils.isHashCodeMethod(method)) {
 					this.hashCodeDefined = true;
 				}
-				// 小技巧：两个都找到了 就没必要继续循环勒
 				if (this.equalsDefined && this.hashCodeDefined) {
 					return;
 				}
@@ -183,22 +153,6 @@
 	 * Implementation of {@code InvocationHandler.invoke}.
 	 * <p>Callers will see exactly the exception thrown by the target,
 	 * unless a hook method throws an exception.
-	 *
-<<<<<<< HEAD
-	  对于这部分代码和采用CGLIB的大部分逻辑都是一样的，Spring对此的解释很有意思：
-	  本来是可以抽取出来的，使得代码看起来更优雅。但是因为此会带来10%得性能损耗，所以Spring最终采用了粘贴复制的方式各用一份
-	  Spring说它提供了基础的套件，来保证两个的执行行为是一致的。
-	  proxy:指的是我们所代理的那个真实的对象；method:指的是我们所代理的那个真实对象的某个方法的Method对象args:指的是调用那个真实对象方法的参数。
-
-	  此处重点分析一下此方法，这样在CGLIB的时候，就可以一带而过了~~~因为大致逻辑是一样的
-=======
-	 *  对于这部分代码和采用CGLIB的大部分逻辑都是一样的，Spring对此的解释很有意思：
-	 *  本来是可以抽取出来的，使得代码看起来更优雅。但是因为此会带来10%得性能损耗，所以Spring最终采用了粘贴复制的方式各用一份
-	 *  Spring说它提供了基础的套件，来保证两个的执行行为是一致的。
-	 *  proxy:指的是我们所代理的那个真实的对象；method:指的是我们所代理的那个真实对象的某个方法的Method对象args:指的是调用那个真实对象方法的参数。
-	 *
-	 *  此处重点分析一下此方法，这样在CGLIB的时候，就可以一带而过了~~~因为大致逻辑是一样的
->>>>>>> 31e7b98b
 	 */
 	@Override
 	@Nullable
@@ -206,22 +160,10 @@
 		Object oldProxy = null;
 		boolean setProxyContext = false;
 
-		// 进入invoke方法后，最终操作的是targetSource对象
-		// 因为InvocationHandler持久的就是targetSource，最终通过getTarget拿到目标对象
 		TargetSource targetSource = this.advised.targetSource;
 		Object target = null;
 
-		//“通常情况”Spring AOP不会对equals、hashCode方法进行拦截增强,所以此处做了处理
-		// equalsDefined为false（表示自己没有定义过eequals方法）  那就交给代理去比较
-		// hashCode同理，只要你自己没有实现过此方法，那就交给代理吧
-		// 需要注意的是：这里统一指的是，如果接口上有此方法，但是你自己并没有实现equals和hashCode方法，那就走AOP这里的实现
-		// 如国接口上没有定义此方法，只是实现类里自己@Override了HashCode，那是无效的，就是普通执行吧
 		try {
-			//“通常情况”Spring AOP不会对equals、hashCode方法进行拦截增强,所以此处做了处理
-			// equalsDefined为false（表示自己没有定义过eequals方法）  那就交给代理去比较
-			// hashCode同理，只要你自己没有实现过此方法，那就交给代理吧
-			// 需要注意的是：这里统一指的是，如果接口上有此方法，但是你自己并没有实现equals和hashCode方法，那就走AOP这里的实现
-			// 如国接口上没有定义此方法，只是实现类里自己@Override了HashCode，那是无效的，就是普通执行吧
 			if (!this.equalsDefined && AopUtils.isEqualsMethod(method)) {
 				// The target does not implement the equals(Object) method itself.
 				return equals(args[0]);
@@ -230,9 +172,7 @@
 				// The target does not implement the hashCode() method itself.
 				return hashCode();
 			}
-			// 下面两段做了很有意思的处理：DecoratingProxy的方法和Advised接口的方法  都是是最终调用了config，也就是this.advised去执行的~~~~
 			else if (method.getDeclaringClass() == DecoratingProxy.class) {
-				// 下面两段做了很有意思的处理：DecoratingProxy的方法和Advised接口的方法  都是是最终调用了config，也就是this.advised去执行的~~~~
 				// There is only getDecoratedClass() declared -> dispatch to proxy config.
 				return AopProxyUtils.ultimateTargetClass(this.advised);
 			}
@@ -241,16 +181,9 @@
 				// Service invocations on ProxyConfig with the proxy config...
 				return AopUtils.invokeJoinpointUsingReflection(this.advised, method, args);
 			}
-<<<<<<< HEAD
-
-=======
->>>>>>> 31e7b98b
-			// 这个是最终该方法的返回值~~~~
+
 			Object retVal;
 
-			//是否暴露代理对象，默认false可配置为true，如果暴露就意味着允许在线程内共享代理对象，
-			//注意这是在线程内，也就是说同一线程的任意地方都能通过AopContext获取该代理对象，这应该算是比较高级一点的用法了。
-			// 这里缓存一份代理对象在oldProxy里~~~后面有用
 			if (this.advised.exposeProxy) {
 				// Make invocation available if necessary.
 				oldProxy = AopContext.setCurrentProxy(proxy);
@@ -259,45 +192,30 @@
 
 			// Get as late as possible to minimize the time we "own" the target,
 			// in case it comes from a pool.
-<<<<<<< HEAD
-			//通过目标源获取目标对象 (此处Spring建议获取目标对象靠后获取  而不是放在上面) 
-=======
-			//通过目标源获取目标对象 (此处Spring建议获取目标对象靠后获取  而不是放在上面)
->>>>>>> 31e7b98b
 			target = targetSource.getTarget();
 			Class<?> targetClass = (target != null ? target.getClass() : null);
 
 			// Get the interception chain for this method.
-			// 获取作用在这个方法上的所有拦截器链~~~  参见DefaultAdvisorChainFactory#getInterceptorsAndDynamicInterceptionAdvice方法
-			// 会根据切点表达式去匹配这个方法。因此其实每个方法都会进入这里，只是有很多方法得chain事Empty而已
 			List<Object> chain = this.advised.getInterceptorsAndDynamicInterceptionAdvice(method, targetClass);
 
 			// Check whether we have any advice. If we don't, we can fallback on direct
 			// reflective invocation of the target, and avoid creating a MethodInvocation.
 			if (chain.isEmpty()) {
-				// 若拦截器为空，那就直接调用目标方法了
-				// 对参数进行适配：主要处理一些数组类型的参数，看是表示一个参数  还是表示多个参数（可变参数最终到此都是数组类型，所以最好是需要一次适配）
 				// We can skip creating a MethodInvocation: just invoke the target directly
 				// Note that the final invoker must be an InvokerInterceptor so we know it does
 				// nothing but a reflective operation on the target, and no hot swapping or fancy proxying.
-				// 若拦截器为空，那就直接调用目标方法了
-				// 对参数进行适配：主要处理一些数组类型的参数，看是表示一个参数  还是表示多个参数（可变参数最终到此都是数组类型，所以最好是需要一次适配）
 				Object[] argsToUse = AopProxyUtils.adaptArgumentsIfNecessary(method, args);
-				// 这句代码的意思是直接调用目标方法~~~
 				retVal = AopUtils.invokeJoinpointUsingReflection(target, method, argsToUse);
 			}
 			else {
 				// We need to create a method invocation...
-				// 创建一个invocation ，此处为ReflectiveMethodInvocation  最终是通过它，去执行前置加强、后置加强等等逻辑
 				MethodInvocation invocation =
 						new ReflectiveMethodInvocation(proxy, target, method, args, targetClass, chain);
 				// Proceed to the joinpoint through the interceptor chain.
-				// 此处会执行所有的拦截器链  交给AOP联盟的MethodInvocation去处理。当然实现还是我们Spring得ReflectiveMethodInvocation
 				retVal = invocation.proceed();
 			}
-			// 获取返回值的类型
+
 			// Massage return value if necessary.
-			// 获取返回值的类型
 			Class<?> returnType = method.getReturnType();
 			if (retVal != null && retVal == target &&
 					returnType != Object.class && returnType.isInstance(proxy) &&
@@ -305,10 +223,8 @@
 				// Special case: it returned "this" and the return type of the method
 				// is type-compatible. Note that we can't help if the target sets
 				// a reference to itself in another returned object.
-				// 一些列的判断条件，如果返回值不为空，且为目标对象的话，就直接将目标对象赋值给retVal
 				retVal = proxy;
 			}
-			// 返回null，并且还不是Void类型。。。抛错
 			else if (retVal == null && returnType != Void.TYPE && returnType.isPrimitive()) {
 				throw new AopInvocationException(
 						"Null return value from advice does not match primitive return type for: " + method);
@@ -316,15 +232,12 @@
 			return retVal;
 		}
 		finally {
-			// 释放~~
 			if (target != null && !targetSource.isStatic()) {
 				// Must have come from TargetSource.
 				targetSource.releaseTarget(target);
 			}
-			// 把老的代理对象重新set进去~~~
 			if (setProxyContext) {
 				// Restore old proxy.
-				// 把老的代理对象重新set进去~~~
 				AopContext.setCurrentProxy(oldProxy);
 			}
 		}
